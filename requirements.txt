# The order of packages is significant, because pip processes them in the order
# of appearance. Changing the order has an impact on the overall integration
# process, which may cause wedges in the gate later.

pbr>=1.6 # Apache-2.0
<<<<<<< HEAD
Babel>=1.3 # BSD

debtcollector>=1.2.0 # Apache-2.0
oslo.config>=3.7.0 # Apache-2.0
oslo.db>=4.1.0 # Apache-2.0
oslo.i18n>=2.1.0 # Apache-2.0
oslo.log>=1.14.0 # Apache-2.0
oslo.messaging>=4.0.0 # Apache-2.0
oslo.service>=1.0.0 # Apache-2.0
=======
Babel!=2.3.0,!=2.3.1,!=2.3.2,!=2.3.3,>=1.3 # BSD

oslo.i18n>=2.1.0 # Apache-2.0
oslo.log>=1.14.0 # Apache-2.0
>>>>>>> 5b7bf439
oslo.utils>=3.5.0 # Apache-2.0<|MERGE_RESOLUTION|>--- conflicted
+++ resolved
@@ -3,8 +3,7 @@
 # process, which may cause wedges in the gate later.
 
 pbr>=1.6 # Apache-2.0
-<<<<<<< HEAD
-Babel>=1.3 # BSD
+Babel!=2.3.0,!=2.3.1,!=2.3.2,!=2.3.3,>=1.3 # BSD
 
 debtcollector>=1.2.0 # Apache-2.0
 oslo.config>=3.7.0 # Apache-2.0
@@ -13,10 +12,4 @@
 oslo.log>=1.14.0 # Apache-2.0
 oslo.messaging>=4.0.0 # Apache-2.0
 oslo.service>=1.0.0 # Apache-2.0
-=======
-Babel!=2.3.0,!=2.3.1,!=2.3.2,!=2.3.3,>=1.3 # BSD
-
-oslo.i18n>=2.1.0 # Apache-2.0
-oslo.log>=1.14.0 # Apache-2.0
->>>>>>> 5b7bf439
 oslo.utils>=3.5.0 # Apache-2.0